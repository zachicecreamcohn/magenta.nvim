import { assertUnreachable } from "../utils/assertUnreachable.ts";
import { d, type VDOMNode } from "../tea/view.ts";
import { type Result } from "../utils/result.ts";
import type { Dispatch } from "../tea/tea.ts";
import type { ToolRequest } from "./toolManager.ts";
import type {
  ProviderToolResultContent,
  ProviderToolSpec,
} from "../providers/provider.ts";
import type { Nvim } from "nvim-node";
import { applyEdit } from "./diff.ts";
import type { RootMsg } from "../root-msg.ts";
import type { MessageId } from "../chat/message.ts";
<<<<<<< HEAD
import type { ThreadId } from "../chat/thread.ts";
=======
import type { ToolInterface } from "./types.ts";
import type { UnresolvedFilePath } from "../utils/files.ts";
>>>>>>> f7731b17

export type State =
  | {
      state: "processing";
    }
  | {
      state: "done";
      result: ProviderToolResultContent;
    };

export type Msg = {
  type: "finish";
  result: Result<string>;
};

export class InsertTool implements ToolInterface {
  state: State;
  toolName = "insert" as const;

  constructor(
    public request: Extract<ToolRequest, { toolName: "insert" }>,
    public threadId: ThreadId,
    public messageId: MessageId,
    private context: {
      myDispatch: Dispatch<Msg>;
      nvim: Nvim;
      dispatch: Dispatch<RootMsg>;
    },
  ) {
    this.state = { state: "processing" };
    applyEdit(this.request, this.threadId, this.messageId, this.context).catch(
      (err: Error) =>
        this.context.myDispatch({
          type: "finish",
          result: {
            status: "error",
            error: err.message,
          },
        }),
    );
  }

  abort() {
    this.state = {
      state: "done",
      result: {
        type: "tool_result",
        id: this.request.id,
        result: {
          status: "error",
          error: "The user aborted this tool request.",
        },
      },
    };
  }

  update(msg: Msg): void {
    switch (msg.type) {
      case "finish":
        if (this.state.state == "processing") {
          this.state = {
            state: "done",
            result: {
              type: "tool_result",
              id: this.request.id,
              result: msg.result,
            },
          };
        }
        return;
      default:
        assertUnreachable(msg.type);
    }
  }

  view(): VDOMNode {
    return d`${this.toolStatusIcon()} Insert [[ +${(
      (this.request.input.content.match(/\n/g) || []).length + 1
    ).toString()} ]] in \`${this.request.input.filePath}\` ${this.toolStatusView()}`;
  }

  toolStatusIcon(): string {
    switch (this.state.state) {
      case "processing":
        return "⏳";
      case "done":
        if (this.state.result.result.status == "error") {
          return "⚠️";
        } else {
          return "✏️";
        }
    }
  }

  toolStatusView(): VDOMNode {
    switch (this.state.state) {
      case "processing":
        return d`Processing insert...`;
      case "done":
        if (this.state.result.result.status == "error") {
          return d`Error: ${this.state.result.result.error}`;
        } else {
          return d`Success!
\`\`\`diff
${this.getInsertPreview()}
\`\`\``;
        }
    }
  }

  getInsertPreview(): string {
    const content = this.request.input.content;
    const lines = content.split("\n");
    const maxLines = 5;
    const maxLength = 80;

    let previewLines = lines.length > maxLines ? lines.slice(-maxLines) : lines;
    previewLines = previewLines.map((line) =>
      line.length > maxLength ? line.substring(0, maxLength) + "..." : line,
    );

    let result = previewLines.map((line) => "+ " + line).join("\n");
    if (lines.length > maxLines) {
      result = "...\n" + result;
    }

    return result;
  }
  getToolResult(): ProviderToolResultContent {
    switch (this.state.state) {
      case "done":
        return this.state.result;
      case "processing":
        return {
          type: "tool_result",
          id: this.request.id,
          result: {
            status: "ok",
            value: `This tool use is being processed.`,
          },
        };
      default:
        assertUnreachable(this.state);
    }
  }

  displayInput() {
    return `insert: {
    filePath: ${this.request.input.filePath}
    insertAfter: "${this.request.input.insertAfter}"
    content:
\`\`\`
${this.request.input.content}
\`\`\`
}`;
  }
}

export const spec: ProviderToolSpec = {
  name: "insert",
  description:
    "Insert content after the specified string in a file. You can also use this tool to create new files.",
  input_schema: {
    type: "object",
    properties: {
      filePath: {
        type: "string",
        description: `Path to the file to modify. The file will be created if it does not exist yet.`,
      },
      insertAfter: {
        type: "string",
        description: `String after which to insert the content.

The \`insertAfter\` string MUST uniquely identify a single location in the file. Provide at least 2-3 lines of context from the target file to ensure that the insert only matches ONE location. This should exactly match the file content, including the exact indentation. Regular expressions are not supported.

The insertAfter text will not be changed.

Set insertAfter to the empty string to append to the end of the file.`,
      },
      content: {
        type: "string",
        description:
          "Content to insert immediately after the `insertAfter` text. Make sure you match the indentation of the file.",
      },
    },
    required: ["filePath", "insertAfter", "content"],
    additionalProperties: false,
  },
};

export type Input = {
  filePath: UnresolvedFilePath;
  insertAfter: string;
  content: string;
};

export function validateInput(input: {
  [key: string]: unknown;
}): Result<Input> {
  if (typeof input.filePath != "string") {
    return {
      status: "error",
      error: "expected req.input.filePath to be a string",
    };
  }

  if (typeof input.insertAfter != "string") {
    return {
      status: "error",
      error: "expected req.input.insertAfter to be a string",
    };
  }

  if (typeof input.content != "string") {
    return {
      status: "error",
      error: "expected req.input.content to be a string",
    };
  }

  return {
    status: "ok",
    value: input as Input,
  };
}<|MERGE_RESOLUTION|>--- conflicted
+++ resolved
@@ -11,12 +11,9 @@
 import { applyEdit } from "./diff.ts";
 import type { RootMsg } from "../root-msg.ts";
 import type { MessageId } from "../chat/message.ts";
-<<<<<<< HEAD
 import type { ThreadId } from "../chat/thread.ts";
-=======
 import type { ToolInterface } from "./types.ts";
 import type { UnresolvedFilePath } from "../utils/files.ts";
->>>>>>> f7731b17
 
 export type State =
   | {
